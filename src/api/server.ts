--- conflicted
+++ resolved
@@ -55,51 +55,10 @@
   // TODO: Register webhook routes
   // await fastify.register(webhookRoutes, { prefix: '/webhooks' });
 
-<<<<<<< HEAD
-  // Global error handler
-  fastify.setErrorHandler(async (error, _request, reply) => {
-    fastify.log.error(error);
-
-    // Validation errors
-    if (error.validation) {
-      reply.status(400).send({
-        error: 'Validation Error',
-        message: 'Invalid request data',
-        details: error.validation
-      });
-      return;
-    }
-
-    // Rate limiting errors
-    if (error.statusCode === 429) {
-      reply.status(429).send({
-        error: 'Too Many Requests',
-        message: error.message
-      });
-      return;
-    }
-
-    // Default error response
-    const statusCode = error.statusCode || 500;
-    reply.status(statusCode).send({
-      error: statusCode >= 500 ? 'Internal Server Error' : error.name,
-      message: statusCode >= 500 ? 'Something went wrong' : error.message
-    });
-  });
-
-  // 404 handler
-  fastify.setNotFoundHandler(async (request, reply) => {
-    reply.status(404).send({
-      error: 'Not Found',
-      message: `Route ${request.method} ${request.url} not found`
-    });
-  });
-=======
   // Register comprehensive error handlers
   registerErrorHandlers(fastify);
-  
+
   logger.info('Server initialized with error handlers');
->>>>>>> 064168fb
 
   return fastify;
 }
